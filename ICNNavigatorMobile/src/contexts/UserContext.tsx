import React, { createContext, useContext, useState, useEffect, ReactNode } from 'react';
import AsyncStorage from '@react-native-async-storage/async-storage';
import AuthService from '../services/authService';

interface UserData {
  id: string;
  name: string;
  email: string;
  phone: string;
  company: string;
  role: string;
  memberSince: string;
  avatar: string | null;
}

interface UserContextType {
  user: UserData | null;
  isAuthenticated: boolean;
  isLoading: boolean;
  error: string | null;
  showOnboarding: boolean;
  login: (email: string, password: string) => Promise<void>;
  logout: () => Promise<void>;
  updateUser: (updates: Partial<UserData>) => Promise<void>;
  refreshUser: () => Promise<void>;
  clearUser: () => void;
  setShowOnboarding: (show: boolean) => void;
}

const MOCK_USER_DATA: UserData = {
  id: '1',
  name: 'John Smith',
  email: 'john.smith@example.com',
  phone: '+61 400 123 456',
  company: 'ABC Construction',
  role: 'Project Manager',
  memberSince: '2024',
  avatar: null,
};

const USE_BACKEND = true; // Set to true when backend is ready

const UserContext = createContext<UserContextType | undefined>(undefined);

const UserProvider: React.FC<{ children: ReactNode }> = ({ children }) => {
  const [user, setUser] = useState<UserData | null>(null);
  const [isLoading, setIsLoading] = useState(true);
  const [error, setError] = useState<string | null>(null);
  const [showOnboarding, setShowOnboarding] = useState(false);
  
  // Derived authentication state
  const isAuthenticated = !!user;

  const fetchWithTimeout = async (url: string, options: RequestInit = {}, timeout = 5000) => {
    const controller = new AbortController();
    const timeoutId = setTimeout(() => controller.abort(), timeout);
    
    try {
      const response = await fetch(url, {
        ...options,
        signal: controller.signal
      });
      clearTimeout(timeoutId);
      return response;
    } catch (error) {
      clearTimeout(timeoutId);
      throw error;
    }
  };

  const checkAuthStatus = async () => {
    try {
      setIsLoading(true);
      setError(null);

      // Check for existing auth token
      const token = await AsyncStorage.getItem('@auth_token');
      const cachedUser = await AsyncStorage.getItem('@user_data');
      
      if (token && cachedUser) {
        setUser(JSON.parse(cachedUser));
        
        // Don't show onboarding on app restart - only on fresh login
        // The onboarding flag will be checked only in the login() function
        
        // Optionally validate token with backend
        if (USE_BACKEND) {
          await validateToken(token);
        }
      }
    } catch (err) {
      console.error('Error checking auth status:', err);
      // Clear invalid session
      await logout();
    } finally {
      setIsLoading(false);
    }
  };

  const validateToken = async (token: string) => {
    try {
      const response = await fetchWithTimeout('https://api.icnvictoria.com/auth/validate', {
        headers: {
          'Authorization': `Bearer ${token}`,
        },
      });

      if (!response.ok) {
        throw new Error('Token invalid');
      }

      const userData = await response.json();
      
      // Convert UserFull to UserData format
      const convertedUser: UserData = {
        id: userData.id,
        name: userData.name,
        email: userData.email,
        phone: userData.phone || '',
        company: userData.company || '',
        role: userData.role || 'User',
        memberSince: userData.createdAt ? new Date(userData.createdAt).getFullYear().toString() : '2024',
        avatar: userData.avatar || null,
      };
      
      setUser(convertedUser);
      await AsyncStorage.setItem('@user_data', JSON.stringify(convertedUser));
    } catch (err) {
      console.warn('Token validation failed:', err);
      await logout();
    }
  };

  const login = async (email: string, password: string) => {
    try {
      setIsLoading(true);
      setError(null);

      if (USE_BACKEND) {
        // Use AuthService which calls the correct backend API
        const userFull = await AuthService.login(email, password);
        
        // Convert UserFull to UserData format
        const convertedUser: UserData = {
          id: userFull.id,
          name: userFull.name,
          email: userFull.email,
          phone: userFull.phone || '',
          company: userFull.company || '',
          role: userFull.role || 'User',
          memberSince: userFull.createdAt ? new Date(userFull.createdAt).getFullYear().toString() : '2024',
          avatar: userFull.avatar || null,
        };
        
        // Store and set user data
        setUser(convertedUser);
        await AsyncStorage.setItem('@user_data', JSON.stringify(convertedUser));
<<<<<<< HEAD
        
        // Check if user has seen onboarding
        const onboardingCompleted = await AsyncStorage.getItem('@onboarding_completed');
        console.log('Onboarding check - completed status:', onboardingCompleted);
        if (!onboardingCompleted) {
          console.log('Setting showOnboarding to true');
          setShowOnboarding(true);
        } else {
          console.log('Onboarding already completed, not showing modal');
        }
        
        // Check for pending draft and auto-apply
        await applyPendingDraft();
=======
>>>>>>> 90edb793
      } else {
        // Mock authentication for development
        if (email && password) {
          const mockUser = { ...MOCK_USER_DATA, email };
          setUser(mockUser);
          await AsyncStorage.setItem('@auth_token', 'mock_token_123');
          await AsyncStorage.setItem('@user_data', JSON.stringify(mockUser));
          
          // Check if user has seen onboarding
          const onboardingCompleted = await AsyncStorage.getItem('@onboarding_completed');
          if (!onboardingCompleted) {
            setShowOnboarding(true);
          }
        } else {
          throw new Error('Invalid credentials');
        }
      }
    } catch (err) {
      const errorMessage = err instanceof Error ? err.message : 'Login failed';
      setError(errorMessage);
      throw err;
    } finally {
      setIsLoading(false);
    }
  };

  const logout = async () => {
    try {
      // Clear all stored data
      await AsyncStorage.multiRemove([
        '@auth_token',
        '@refresh_token',
        '@user_data',
        '@user_settings',
        'userProfile',
      ]);
      
      // Clear state
      setUser(null);
      setError(null);
      
      // Optionally call backend logout endpoint
      if (USE_BACKEND) {
        const token = await AsyncStorage.getItem('@auth_token');
        if (token) {
          try {
            await fetchWithTimeout('https://api.icnvictoria.com/auth/logout', {
              method: 'POST',
              headers: {
                'Authorization': `Bearer ${token}`,
              },
            });
          } catch (err) {
            console.warn('Backend logout failed:', err);
          }
        }
      }
    } catch (err) {
      console.error('Logout error:', err);
    }
  };

  const updateUser = async (updates: Partial<UserData>) => {
    if (!user) return;

    try {
      const updatedUser = { ...user, ...updates };
      setUser(updatedUser);
      await AsyncStorage.setItem('@user_data', JSON.stringify(updatedUser));

      if (USE_BACKEND) {
        const token = await AsyncStorage.getItem('@auth_token');
        if (!token) throw new Error('No auth token');

        try {
          await fetchWithTimeout('https://api.icnvictoria.com/user/profile', {
            method: 'PUT',
            headers: {
              'Authorization': `Bearer ${token}`,
              'Content-Type': 'application/json',
            },
            body: JSON.stringify(updates),
          });
        } catch (backendError) {
          console.warn('Failed to sync with backend, changes saved locally');
        }
      }
    } catch (err) {
      setError(err instanceof Error ? err.message : 'Failed to update user');
      throw err;
    }
  };

  const refreshUser = async () => {
    if (!user) return;
    
    try {
      setIsLoading(true);
      
      if (USE_BACKEND) {
        const token = await AsyncStorage.getItem('@auth_token');
        if (!token) throw new Error('No auth token');

        const response = await fetchWithTimeout('https://api.icnvictoria.com/user/profile', {
          headers: {
            'Authorization': `Bearer ${token}`,
          },
        });

        if (!response.ok) throw new Error('Failed to fetch user data');

        const userData = await response.json();
        
        // Convert UserFull to UserData format
        const convertedUser: UserData = {
          id: userData.id,
          name: userData.name,
          email: userData.email,
          phone: userData.phone || '',
          company: userData.company || '',
          role: userData.role || 'User',
          memberSince: userData.createdAt ? new Date(userData.createdAt).getFullYear().toString() : '2024',
          avatar: userData.avatar || null,
        };
        
        setUser(convertedUser);
        await AsyncStorage.setItem('@user_data', JSON.stringify(convertedUser));
      }
    } catch (err) {
      setError(err instanceof Error ? err.message : 'Failed to refresh user');
    } finally {
      setIsLoading(false);
    }
  };

  const clearUser = () => {
    setUser(null);
    AsyncStorage.removeItem('@user_data');
  };

  useEffect(() => {
    checkAuthStatus();
  }, []);

  return (
    <UserContext.Provider value={{ 
      user, 
      isAuthenticated,
      isLoading, 
      error,
      showOnboarding,
      login,
      logout,
      updateUser, 
      refreshUser,
      clearUser,
      setShowOnboarding,
    }}>
      {children}
    </UserContext.Provider>
  );
};

const useUser = () => {
  const context = useContext(UserContext);
  if (!context) {
    throw new Error('useUser must be used within UserProvider');
  }
  return context;
};

export { UserProvider, useUser };<|MERGE_RESOLUTION|>--- conflicted
+++ resolved
@@ -155,7 +155,6 @@
         // Store and set user data
         setUser(convertedUser);
         await AsyncStorage.setItem('@user_data', JSON.stringify(convertedUser));
-<<<<<<< HEAD
         
         // Check if user has seen onboarding
         const onboardingCompleted = await AsyncStorage.getItem('@onboarding_completed');
@@ -169,8 +168,6 @@
         
         // Check for pending draft and auto-apply
         await applyPendingDraft();
-=======
->>>>>>> 90edb793
       } else {
         // Mock authentication for development
         if (email && password) {
