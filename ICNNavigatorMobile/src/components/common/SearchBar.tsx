--- conflicted
+++ resolved
@@ -45,19 +45,6 @@
           </TouchableOpacity>
         )}
       </View>
-<<<<<<< HEAD
-      {onFilter && (
-        <TouchableOpacity 
-          style={styles.filterButton} 
-          onPress={onFilter}
-          testID="filter-button"
-          accessibilityLabel="Filter companies"
-        >
-          <Ionicons name="filter" size={24} color={Colors.white} />
-        </TouchableOpacity>
-      )}
-=======
->>>>>>> 6e3d7de5
     </View>
   );
 }
