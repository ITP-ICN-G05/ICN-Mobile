import React from 'react';
import { View, Text, StyleSheet, TouchableOpacity } from 'react-native';
import { Ionicons } from '@expo/vector-icons';
import { Company } from '../../types';

// Local color definitions
const Colors = {
  white: '#FFFFFF',
  text: '#111111',
  black50: '#808080',
  success: '#B6D289', // Specified green color
  primary: '#F99F1C',
  orange300: '#FCCF8E',
  orange400: '#FEECD2',
  verified: '#E8F5E8', // Light green background
  arrow: '#CCCCCC',
  avatarBg: '#E0E0E0', // Gray avatar background
  supplier: '#E3F2FD', // Light blue for supplier
  manufacturer: '#FCE4EC', // Light pink for manufacturer
};

interface CompanyCardProps {
  company: Company;
  onPress: () => void;
  onBookmark?: () => void;
  isBookmarked?: boolean;
}

export default function CompanyCard({ 
  company, 
  onPress, 
  onBookmark,
  isBookmarked = false 
}: CompanyCardProps) {
  
  // Format the verification date properly
  const formatVerificationDate = (date?: string) => {
    if (!date) return '';
    // Handle both ISO and d/MM/yyyy formats
    if (date.includes('-')) {
      // ISO format
      return new Date(date).toLocaleDateString('en-AU', { 
        day: 'numeric', 
        month: 'short', 
        year: 'numeric' 
      });
    }
    // Already in d/MM/yyyy format
    return date;
  };

  // Get display name (handle placeholder names from ICN)
  const displayName = company.name === 'Organisation Name' 
    ? `Company ${company.id.slice(-4)}` 
    : company.name;

  // Get company type badge color
  const getCompanyTypeBadge = () => {
    if (!company.companyType) return null;
    
    const typeColors = {
      supplier: Colors.supplier,
      manufacturer: Colors.manufacturer,
      service: Colors.orange300,
      consultant: Colors.orange400,
    };

    return (
      <View style={[styles.typeBadge, { backgroundColor: typeColors[company.companyType] || Colors.orange400 }]}>
        <Text style={styles.typeBadgeText}>
          {company.companyType.charAt(0).toUpperCase() + company.companyType.slice(1)}
        </Text>
      </View>
    );
  };

  // Get location display (city and state from billing address if available)
  const getLocationDisplay = () => {
    if (company.billingAddress) {
      return `${company.billingAddress.city}, ${company.billingAddress.state}`;
    }
    // Fallback to parsing address string
    const parts = company.address.split(',');
    if (parts.length >= 2) {
      return `${parts[parts.length - 2].trim()}, ${parts[parts.length - 1].trim().split(' ')[0]}`;
    }
    return company.address;
  };

  return (
<<<<<<< HEAD
    <TouchableOpacity 
      style={styles.container} 
      onPress={onPress} 
      activeOpacity={0.9}
      testID="company-card"
    >
      <View style={styles.header}>
        <View style={styles.avatarContainer}>
          <Text style={styles.avatarText}>
            {company.name.charAt(0).toUpperCase()}
          </Text>
=======
    <TouchableOpacity style={styles.container} onPress={onPress} activeOpacity={0.9}>
      {onBookmark && (
        <TouchableOpacity onPress={onBookmark} style={styles.bookmarkButton}>
          <Ionicons 
            name={isBookmarked ? 'bookmark' : 'bookmark-outline'} 
            size={18} 
            color={Colors.black50}
          />
        </TouchableOpacity>
      )}
      
      <View style={styles.content}>
        <View style={styles.header}>
          <View style={styles.avatarContainer}>
            <Text style={styles.avatarText}>
              {displayName.charAt(0).toUpperCase()}
            </Text>
          </View>
          <View style={styles.info}>
            <Text style={styles.name} numberOfLines={1}>{displayName}</Text>
            <Text style={styles.address} numberOfLines={1}>{getLocationDisplay()}</Text>
          </View>
>>>>>>> 6e3d7de5
        </View>
        
        <View style={styles.badges}>
          {company.verificationStatus === 'verified' && (
            <View style={styles.verifiedBadge}>
              <Ionicons name="checkmark-circle" size={14} color={Colors.success} />
              <Text style={styles.verifiedText}>
                Verified {company.verificationDate ? `on ${formatVerificationDate(company.verificationDate)}` : ''}
              </Text>
            </View>
          )}
          
          {getCompanyTypeBadge()}
        </View>
<<<<<<< HEAD
        {onBookmark && (
          <TouchableOpacity 
            onPress={onBookmark} 
            style={styles.bookmarkButton}
            testID="bookmark-button"
          >
            <Ionicons 
              name={isBookmarked ? 'bookmark' : 'bookmark-outline'} 
              size={24} 
              color={Colors.primary}
              testID={isBookmarked ? 'bookmark-icon-filled' : 'bookmark-icon-outline'}
            />
          </TouchableOpacity>
=======
        
        {/* Show capabilities if from ICN data */}
        {company.icnCapabilities && company.icnCapabilities.length > 0 && (
          <View style={styles.capabilities}>
            {company.icnCapabilities.slice(0, 2).map((cap, index) => (
              <View key={`${cap.itemId}-${index}`} style={styles.capabilityChip}>
                <Text style={styles.capabilityText} numberOfLines={1}>
                  {cap.itemName}
                </Text>
              </View>
            ))}
            {company.icnCapabilities.length > 2 && (
              <View style={styles.moreChip}>
                <Text style={styles.moreText}>+{company.icnCapabilities.length - 2} more</Text>
              </View>
            )}
          </View>
        )}
        
        {/* Show sectors */}
        {company.keySectors.length > 0 && (
          <View style={styles.sectors}>
            {company.keySectors.slice(0, 2).map((sector, index) => (
              <View key={index} style={styles.sectorChip}>
                <Text style={styles.sectorText}>{sector}</Text>
              </View>
            ))}
            {company.keySectors.length > 2 && (
              <View style={styles.moreSectorsChip}>
                <Text style={styles.moreSectorsText}>+{company.keySectors.length - 2} more</Text>
              </View>
            )}
          </View>
>>>>>>> 6e3d7de5
        )}
      </View>
      
      <View style={styles.rightSection}>
        <Ionicons 
          name="arrow-forward" 
          size={20} 
          color={Colors.arrow}
          style={styles.arrowIcon}
        />
      </View>
    </TouchableOpacity>
  );
}

const styles = StyleSheet.create({
  container: {
    backgroundColor: Colors.white,
    borderRadius: 12,
    marginHorizontal: 16,
    marginVertical: 6,
    shadowColor: '#000',
    shadowOffset: { width: 0, height: 1 },
    shadowOpacity: 0.05,
    shadowRadius: 2,
    elevation: 2,
    flexDirection: 'row',
    alignItems: 'center',
    paddingVertical: 16,
    paddingHorizontal: 16,
    position: 'relative',
  },
  content: {
    flex: 1,
  },
  header: {
    flexDirection: 'row',
    alignItems: 'center',
    marginBottom: 10,
  },
  avatarContainer: {
    width: 48,
    height: 48,
    borderRadius: 24,
    backgroundColor: Colors.avatarBg,
    justifyContent: 'center',
    alignItems: 'center',
    marginRight: 12,
  },
  avatarText: {
    fontSize: 18,
    fontWeight: 'bold',
    color: Colors.text,
  },
  info: {
    flex: 1,
  },
  name: {
    fontSize: 17,
    fontWeight: '600',
    color: Colors.text,
    marginBottom: 3,
  },
  address: {
    fontSize: 14,
    color: Colors.black50,
    lineHeight: 18,
  },
  badges: {
    flexDirection: 'row',
    flexWrap: 'wrap',
    gap: 6,
    marginBottom: 8,
  },
  verifiedBadge: {
    flexDirection: 'row',
    alignItems: 'center',
    backgroundColor: Colors.verified,
    paddingHorizontal: 10,
    paddingVertical: 5,
    borderRadius: 20,
  },
  verifiedText: {
    fontSize: 12,
    color: Colors.success,
    marginLeft: 4,
    fontWeight: '600',
  },
  typeBadge: {
    paddingHorizontal: 10,
    paddingVertical: 5,
    borderRadius: 20,
  },
  typeBadgeText: {
    fontSize: 12,
    color: Colors.text,
    fontWeight: '500',
  },
  capabilities: {
    flexDirection: 'row',
    flexWrap: 'nowrap',
    gap: 6,
    marginBottom: 8,
    alignItems: 'center',
  },
  capabilityChip: {
    backgroundColor: Colors.orange400,
    paddingHorizontal: 10,
    paddingVertical: 4,
    borderRadius: 12,
    maxWidth: 120,
    flexShrink: 1,
  },
  capabilityText: {
    fontSize: 11,
    color: Colors.text,
    fontWeight: '500',
  },
  moreChip: {
    backgroundColor: 'rgba(128, 128, 128, 0.15)',
    paddingHorizontal: 10,
    paddingVertical: 4,
    borderRadius: 12,
    justifyContent: 'center',
  },
  moreText: {
    fontSize: 11,
    color: '#666666',
    fontWeight: '500',
  },
  sectors: {
    flexDirection: 'row',
    flexWrap: 'nowrap',
    alignItems: 'center',
    gap: 6,
  },
  sectorChip: {
    backgroundColor: Colors.orange400,
    paddingHorizontal: 10,
    paddingVertical: 4,
    borderRadius: 12,
    maxWidth: 120,
    flexShrink: 1,
  },
  sectorText: {
    fontSize: 11,
    color: Colors.text,
    fontWeight: '500',
  },
  moreSectorsChip: {
    backgroundColor: 'rgba(128, 128, 128, 0.15)',
    paddingHorizontal: 10,
    paddingVertical: 4,
    borderRadius: 12,
    justifyContent: 'center',
  },
  moreSectorsText: {
    fontSize: 11,
    fontWeight: '500',
    color: '#666666',
  },
  rightSection: {
    justifyContent: 'center',
    alignItems: 'center',
    paddingLeft: 12,
  },
  bookmarkButton: {
    position: 'absolute',
    top: 12,
    right: 12,
    padding: 4,
    zIndex: 1,
  },
  arrowIcon: {
    opacity: 0.6,
  },
});<|MERGE_RESOLUTION|>--- conflicted
+++ resolved
@@ -88,19 +88,6 @@
   };
 
   return (
-<<<<<<< HEAD
-    <TouchableOpacity 
-      style={styles.container} 
-      onPress={onPress} 
-      activeOpacity={0.9}
-      testID="company-card"
-    >
-      <View style={styles.header}>
-        <View style={styles.avatarContainer}>
-          <Text style={styles.avatarText}>
-            {company.name.charAt(0).toUpperCase()}
-          </Text>
-=======
     <TouchableOpacity style={styles.container} onPress={onPress} activeOpacity={0.9}>
       {onBookmark && (
         <TouchableOpacity onPress={onBookmark} style={styles.bookmarkButton}>
@@ -123,7 +110,6 @@
             <Text style={styles.name} numberOfLines={1}>{displayName}</Text>
             <Text style={styles.address} numberOfLines={1}>{getLocationDisplay()}</Text>
           </View>
->>>>>>> 6e3d7de5
         </View>
         
         <View style={styles.badges}>
@@ -138,21 +124,6 @@
           
           {getCompanyTypeBadge()}
         </View>
-<<<<<<< HEAD
-        {onBookmark && (
-          <TouchableOpacity 
-            onPress={onBookmark} 
-            style={styles.bookmarkButton}
-            testID="bookmark-button"
-          >
-            <Ionicons 
-              name={isBookmarked ? 'bookmark' : 'bookmark-outline'} 
-              size={24} 
-              color={Colors.primary}
-              testID={isBookmarked ? 'bookmark-icon-filled' : 'bookmark-icon-outline'}
-            />
-          </TouchableOpacity>
-=======
         
         {/* Show capabilities if from ICN data */}
         {company.icnCapabilities && company.icnCapabilities.length > 0 && (
@@ -186,7 +157,6 @@
               </View>
             )}
           </View>
->>>>>>> 6e3d7de5
         )}
       </View>
       
