--- conflicted
+++ resolved
@@ -28,14 +28,11 @@
   const navigation = useNavigation<any>();
   const { features } = useUserTier();
   const insets = useSafeAreaInsets();
-<<<<<<< HEAD
-
-=======
+
   
-  // Get actual bottom tab bar height
   const tabBarHeight = useBottomTabBarHeight();
   
->>>>>>> 9d5db8e8
+
   const mapRef = useRef<MapView>(null);
   const [searchText, setSearchText] = useState('');
   const [selectedCompany, setSelectedCompany] = useState<Company | null>(null);
@@ -413,18 +410,12 @@
         </View>
       )}
 
-<<<<<<< HEAD
+
       {/* Watermark — ALWAYS rendered. Non-interactive. */}
       <View pointerEvents="none" style={[styles.logoWatermark, { bottom: watermarkBottom }]}>
         <Image
           source={require('../../../assets/ICN Logo Source/ICN-logo-full2.png')}
-=======
-      {/* Logo watermark positioned above bottom navigation bar */}
-      {/* Position: safe area + actual tab bar height + margin */}
-      <View style={[styles.logoWatermark, { bottom: tabBarHeight + 8 }]}>
-        <Image 
-          source={require('../../../assets/ICN Logo Source/ICN-logo-full2.png')} 
->>>>>>> 9d5db8e8
+
           style={styles.watermarkLogo}
           resizeMode="contain"
           accessible={false}
