--- conflicted
+++ resolved
@@ -141,16 +141,7 @@
     // Company type
     if (filters.companyTypes && filters.companyTypes.length > 0) {
       filtered = filtered.filter(company => {
-<<<<<<< HEAD
-        const hasSupplier = company.icnCapabilities?.some(cap => cap.capabilityType === 'Supplier');
-        const hasManufacturer = company.icnCapabilities?.some(cap => cap.capabilityType === 'Manufacturer');
-        return filters.companyTypes?.some(type => {
-          if (type === 'Supplier' && hasSupplier) return true;
-          if (type === 'Manufacturer' && hasManufacturer) return true;
-          if (type === 'Both' && hasSupplier && hasManufacturer) return true;
-          return false;
-        });
-=======
+
         const capabilityTypes = company.icnCapabilities?.map(cap => cap.capabilityType) || [];
         
         for (const filterType of filters.companyTypes!) {
@@ -182,7 +173,6 @@
           }
         }
         return false;
->>>>>>> d4854b47
       });
     }
 
