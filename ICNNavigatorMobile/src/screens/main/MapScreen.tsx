import React, { useState, useRef, useMemo } from 'react';
import { View, StyleSheet, Text, TouchableOpacity, Platform } from 'react-native';
import MapView, { Marker, PROVIDER_GOOGLE, Region, Callout } from 'react-native-maps';
import { Ionicons } from '@expo/vector-icons';
import SearchBarWithDropdown from '../../components/common/SearchBarWithDropdown';
import FilterModal, { FilterOptions } from '../../components/common/FilterModal';
import { Colors, Spacing } from '../../constants/colors';
import { Company } from '../../types';
import { mockCompanies } from '../../data/mockCompanies';

const MELBOURNE_REGION: Region = {
  latitude: -37.8136,
  longitude: 144.9631,
  latitudeDelta: 0.0922,
  longitudeDelta: 0.0421,
};

export default function MapScreen() {
  const mapRef = useRef<MapView>(null);
  const [searchText, setSearchText] = useState('');
  const [selectedCompany, setSelectedCompany] = useState<Company | null>(null);
  const [region, setRegion] = useState<Region>(MELBOURNE_REGION);
  const [showSearchArea, setShowSearchArea] = useState(false);
  const [filterModalVisible, setFilterModalVisible] = useState(false);
  const [filters, setFilters] = useState<FilterOptions>({
    capabilities: [],
    distance: 'All',
    verificationStatus: 'All',
  });

  // Filter companies based on search text and filters
  const filteredCompanies = useMemo(() => {
    let filtered = [...mockCompanies];

    // Apply search text filter
    if (searchText) {
      filtered = filtered.filter(company =>
        company.name.toLowerCase().includes(searchText.toLowerCase()) ||
        company.address.toLowerCase().includes(searchText.toLowerCase()) ||
        company.keySectors.some(sector => 
          sector.toLowerCase().includes(searchText.toLowerCase())
        )
      );
    }

    // Apply capability filter (multi-select)
    if (filters.capabilities.length > 0) {
      filtered = filtered.filter(company =>
        filters.capabilities.some(capability => 
          company.keySectors.includes(capability) ||
          company.keySectors.some(sector => 
            sector.toLowerCase().includes(capability.toLowerCase())
          )
        )
      );
    }

    // Apply verification filter (single-select)
    if (filters.verificationStatus !== 'All') {
      const statusToCheck = filters.verificationStatus.toLowerCase();
      filtered = filtered.filter(company =>
        company.verificationStatus === statusToCheck
      );
    }

    // Apply distance filter (single-select)
    if (filters.distance !== 'All' && region) {
      let maxDistance = 50; // default max
      
      // Parse distance string
      if (filters.distance.includes('500m')) {
        maxDistance = 0.5;
      } else if (filters.distance.includes('km')) {
        maxDistance = parseInt(filters.distance);
      }
      
      const kmToDegrees = maxDistance / 111; // Rough conversion
      
      filtered = filtered.filter(company => {
        const latDiff = Math.abs(company.latitude - region.latitude);
        const lonDiff = Math.abs(company.longitude - region.longitude);
        const distance = Math.sqrt(latDiff * latDiff + lonDiff * lonDiff);
        return distance <= kmToDegrees;
      });
    }

    return filtered;
  }, [searchText, filters, region]);

  const hasActiveFilters = () => {
    return searchText || 
           filters.capabilities.length > 0 || 
           filters.distance !== 'All' || 
           filters.verificationStatus !== 'All';
  };

  const getActiveFilterCount = () => {
    let count = 0;
    if (filters.capabilities.length > 0) count++;
    if (filters.distance !== 'All') count++;
    if (filters.verificationStatus !== 'All') count++;
    return count;
  };

  const zoomToFilteredResults = () => {
    if (filteredCompanies.length === 0) return;

    if (filteredCompanies.length === 1) {
      mapRef.current?.animateToRegion({
        latitude: filteredCompanies[0].latitude,
        longitude: filteredCompanies[0].longitude,
        latitudeDelta: 0.01,
        longitudeDelta: 0.01,
      }, 500);
    } else {
      const lats = filteredCompanies.map(c => c.latitude);
      const lons = filteredCompanies.map(c => c.longitude);
      
      const minLat = Math.min(...lats);
      const maxLat = Math.max(...lats);
      const minLon = Math.min(...lons);
      const maxLon = Math.max(...lons);
      
      mapRef.current?.animateToRegion({
        latitude: (minLat + maxLat) / 2,
        longitude: (minLon + maxLon) / 2,
        latitudeDelta: (maxLat - minLat) * 1.5,
        longitudeDelta: (maxLon - minLon) * 1.5,
      }, 500);
    }
  };

  // Filter companies based on search text only
  const filteredCompanies = useMemo(() => {
    let filtered = [...mockCompanies];

    // Apply search text filter
    if (searchText) {
      filtered = filtered.filter(company =>
        company.name.toLowerCase().includes(searchText.toLowerCase()) ||
        company.address.toLowerCase().includes(searchText.toLowerCase()) ||
        company.keySectors.some(sector => 
          sector.toLowerCase().includes(searchText.toLowerCase())
        )
      );
    }

    return filtered;
  }, [searchText, region]);

  // Auto-zoom to show filtered results
  const zoomToFilteredResults = () => {
    if (filteredCompanies.length === 0) return;

    if (filteredCompanies.length === 1) {
      // Zoom to single company
      mapRef.current?.animateToRegion({
        latitude: filteredCompanies[0].latitude,
        longitude: filteredCompanies[0].longitude,
        latitudeDelta: 0.01,
        longitudeDelta: 0.01,
      }, 500);
    } else {
      // Calculate bounds for all filtered companies
      const lats = filteredCompanies.map(c => c.latitude);
      const lons = filteredCompanies.map(c => c.longitude);
      
      const minLat = Math.min(...lats);
      const maxLat = Math.max(...lats);
      const minLon = Math.min(...lons);
      const maxLon = Math.max(...lons);
      
      mapRef.current?.animateToRegion({
        latitude: (minLat + maxLat) / 2,
        longitude: (minLon + maxLon) / 2,
        latitudeDelta: (maxLat - minLat) * 1.5,
        longitudeDelta: (maxLon - minLon) * 1.5,
      }, 500);
    }
  };

  const handleMarkerPress = (company: Company) => {
    setSelectedCompany(company);
    mapRef.current?.animateToRegion({
      latitude: company.latitude,
      longitude: company.longitude,
      latitudeDelta: 0.01,
      longitudeDelta: 0.01,
    }, 500);
  };

  // New handler for company selection from dropdown
  const handleCompanySelection = (company: Company) => {
    // Zoom to selected company with closer view
    mapRef.current?.animateToRegion({
      latitude: company.latitude,
      longitude: company.longitude,
      latitudeDelta: 0.005,
      longitudeDelta: 0.005,
    }, 500);
    
    // Show company details
    setSelectedCompany(company);
    
    // Clear search text after short delay
    setTimeout(() => {
      setSearchText('');
    }, 1000);
  };

  const handleRegionChangeComplete = (newRegion: Region) => {
    setRegion(newRegion);
<<<<<<< HEAD
    if (!hasActiveFilters()) {
=======
    if (!searchText) {
>>>>>>> 388ac447
      setShowSearchArea(true);
    }
  };

  const handleSearchInArea = () => {
    setShowSearchArea(false);
<<<<<<< HEAD
    console.log('Searching in area:', region);
  };

  const handleApplyFilters = (newFilters: FilterOptions) => {
    setFilters(newFilters);
    setFilterModalVisible(false);
    setTimeout(zoomToFilteredResults, 300);
  };

  const handleSearchChange = (text: string) => {
    setSearchText(text);
=======
    // In real app, this would fetch companies in the new region
    console.log('Searching in area:', region);
  };

  const handleSearchChange = (text: string) => {
    setSearchText(text);
    // Auto-zoom to results when search is cleared or after typing
>>>>>>> 388ac447
    if (text === '' || text.length > 2) {
      setTimeout(zoomToFilteredResults, 500);
    }
  };

  const getMarkerColor = (company: Company) => {
<<<<<<< HEAD
    if (searchText && company.name.toLowerCase().includes(searchText.toLowerCase())) {
      return Colors.warning;
=======
    // Highlight searched companies differently
    if (searchText && company.name.toLowerCase().includes(searchText.toLowerCase())) {
      return Colors.warning; // Orange for search matches
>>>>>>> 388ac447
    }
    return company.verificationStatus === 'verified' ? Colors.success : Colors.primary;
  };

<<<<<<< HEAD
  const clearFilters = () => {
    setSearchText('');
    setFilters({
      capabilities: [],
      distance: 'All',
      verificationStatus: 'All',
    });
=======
  const clearSearch = () => {
    setSearchText('');
>>>>>>> 388ac447
    mapRef.current?.animateToRegion(MELBOURNE_REGION, 500);
  };

  return (
    <View style={styles.container}>
      <SearchBarWithDropdown
        value={searchText}
        onChangeText={handleSearchChange}
<<<<<<< HEAD
        onSelectCompany={handleCompanySelection}
        onFilter={() => setFilterModalVisible(true)}
        companies={mockCompanies}
        placeholder="Search companies on map..."
      />
      
      {/* Filter indicator bar */}
      {hasActiveFilters() && (
        <View style={styles.filterBar}>
          <View style={styles.filterInfo}>
            <Text style={styles.filterText}>
              {filteredCompanies.length} companies
            </Text>
            {getActiveFilterCount() > 0 && (
              <View style={styles.filterBadge}>
                <Text style={styles.filterBadgeText}>
                  {getActiveFilterCount()} filters
                </Text>
              </View>
            )}
          </View>
          <TouchableOpacity onPress={clearFilters}>
=======
        placeholder="Search companies on map..."
      />
      
      {/* Results counter */}
      {searchText && (
        <View style={styles.resultsBar}>
          <Text style={styles.resultsText}>
            {filteredCompanies.length} companies found
          </Text>
          <TouchableOpacity onPress={clearSearch}>
>>>>>>> 388ac447
            <Text style={styles.clearText}>Clear</Text>
          </TouchableOpacity>
        </View>
      )}
      
      <MapView
        ref={mapRef}
        style={styles.map}
        provider={PROVIDER_GOOGLE}
        initialRegion={MELBOURNE_REGION}
        onRegionChangeComplete={handleRegionChangeComplete}
        showsUserLocation={true}
        showsMyLocationButton={false}
        showsCompass={false}
      >
        {filteredCompanies.map((company) => (
          <Marker
            key={company.id}
            coordinate={{
              latitude: company.latitude,
              longitude: company.longitude,
            }}
            onPress={() => handleMarkerPress(company)}
            pinColor={getMarkerColor(company)}
          >
            <Callout style={styles.callout}>
              <View style={styles.calloutContent}>
                <Text style={styles.calloutTitle}>{company.name}</Text>
                <Text style={styles.calloutAddress}>{company.address}</Text>
                <View style={styles.calloutSectors}>
                  {company.keySectors.map((sector, index) => (
                    <Text key={index} style={styles.calloutSector}>{sector}</Text>
                  ))}
                </View>
                {company.verificationStatus === 'verified' && (
                  <View style={styles.verifiedIndicator}>
                    <Ionicons name="checkmark-circle" size={12} color={Colors.success} />
                    <Text style={styles.verifiedText}>Verified</Text>
                  </View>
                )}
              </View>
            </Callout>
          </Marker>
        ))}
      </MapView>

      {/* No results overlay */}
<<<<<<< HEAD
      {filteredCompanies.length === 0 && (
        <View style={styles.noResultsOverlay}>
          <Ionicons name="search" size={48} color={Colors.black50} />
          <Text style={styles.noResultsText}>No companies found</Text>
          <Text style={styles.noResultsSubText}>Try adjusting your filters</Text>
          <TouchableOpacity style={styles.clearButton} onPress={clearFilters}>
            <Text style={styles.clearButtonText}>Clear Filters</Text>
          </TouchableOpacity>
        </View>
      )}

      {showSearchArea && !hasActiveFilters() && (
=======
      {filteredCompanies.length === 0 && searchText && (
        <View style={styles.noResultsOverlay}>
          <Ionicons name="search" size={48} color={Colors.black50} />
          <Text style={styles.noResultsText}>No companies found</Text>
          <Text style={styles.noResultsSubText}>Try adjusting your search</Text>
        </View>
      )}

      {showSearchArea && !searchText && (
>>>>>>> 388ac447
        <TouchableOpacity
          style={styles.searchAreaButton}
          onPress={handleSearchInArea}
        >
          <Ionicons name="search" size={16} color={Colors.white} />
          <Text style={styles.searchAreaText}>Search this area</Text>
        </TouchableOpacity>
      )}

      <TouchableOpacity
        style={styles.myLocationButton}
        onPress={() => {
          mapRef.current?.animateToRegion(MELBOURNE_REGION, 500);
        }}
      >
        <Ionicons name="locate" size={24} color={Colors.primary} />
      </TouchableOpacity>

      {selectedCompany && (
        <View style={styles.companyDetail}>
          <TouchableOpacity
            style={styles.closeButton}
            onPress={() => setSelectedCompany(null)}
          >
            <Ionicons name="close" size={24} color={Colors.black50} />
          </TouchableOpacity>
          <Text style={styles.detailName}>{selectedCompany.name}</Text>
          <Text style={styles.detailAddress}>{selectedCompany.address}</Text>
          <View style={styles.sectorContainer}>
            {selectedCompany.keySectors.map((sector, index) => (
              <View key={index} style={styles.sectorChip}>
                <Text style={styles.sectorText}>{sector}</Text>
              </View>
            ))}
          </View>
          {selectedCompany.verificationStatus === 'verified' && (
            <View style={styles.verifiedBadge}>
              <Ionicons name="checkmark-circle" size={16} color={Colors.success} />
              <Text style={styles.verifiedText}>Verified Company</Text>
            </View>
          )}
        </View>
      )}
      
      <FilterModal
        visible={filterModalVisible}
        onClose={() => setFilterModalVisible(false)}
        onApply={handleApplyFilters}
        currentFilters={filters}
      />
    </View>
  );
}

const styles = StyleSheet.create({
  container: {
    flex: 1,
  },
  map: {
    flex: 1,
  },
<<<<<<< HEAD
  filterBar: {
=======
  resultsBar: {
>>>>>>> 388ac447
    position: 'absolute',
    top: 60,
    left: 16,
    right: 16,
    backgroundColor: Colors.white,
    paddingHorizontal: 16,
<<<<<<< HEAD
    paddingVertical: 10,
=======
    paddingVertical: 8,
>>>>>>> 388ac447
    borderRadius: 20,
    flexDirection: 'row',
    justifyContent: 'space-between',
    alignItems: 'center',
    zIndex: 1,
    shadowColor: '#000',
    shadowOffset: { width: 0, height: 2 },
    shadowOpacity: 0.1,
    shadowRadius: 4,
    elevation: 5,
  },
<<<<<<< HEAD
  filterInfo: {
    flexDirection: 'row',
    alignItems: 'center',
    gap: 8,
  },
  filterText: {
    fontSize: 14,
    color: Colors.text,
  },
  filterBadge: {
    backgroundColor: Colors.orange[400],
    paddingHorizontal: 8,
    paddingVertical: 2,
    borderRadius: 10,
  },
  filterBadgeText: {
    fontSize: 12,
    color: Colors.text,
  },
=======
  resultsText: {
    fontSize: 14,
    color: Colors.text,
  },
>>>>>>> 388ac447
  clearText: {
    fontSize: 14,
    color: Colors.primary,
    fontWeight: '600',
  },
  noResultsOverlay: {
    position: 'absolute',
    top: '40%',
    left: 0,
    right: 0,
    alignItems: 'center',
  },
  noResultsText: {
    fontSize: 18,
    fontWeight: '600',
    color: Colors.text,
    marginTop: 16,
  },
  noResultsSubText: {
    fontSize: 14,
    color: Colors.black50,
    marginTop: 8,
  },
<<<<<<< HEAD
  clearButton: {
    marginTop: 16,
    paddingHorizontal: 20,
    paddingVertical: 10,
    backgroundColor: Colors.primary,
    borderRadius: 20,
  },
  clearButtonText: {
    color: Colors.white,
    fontWeight: '600',
  },
=======
>>>>>>> 388ac447
  callout: {
    width: 200,
  },
  calloutContent: {
    padding: 10,
  },
  calloutTitle: {
    fontSize: 14,
    fontWeight: 'bold',
    marginBottom: 4,
  },
  calloutAddress: {
    fontSize: 12,
    color: Colors.black50,
    marginBottom: 8,
  },
  calloutSectors: {
    flexDirection: 'row',
    flexWrap: 'wrap',
    gap: 4,
    marginBottom: 4,
  },
  calloutSector: {
    fontSize: 10,
    color: Colors.primary,
    backgroundColor: Colors.orange[400],
    paddingHorizontal: 6,
    paddingVertical: 2,
    borderRadius: 4,
  },
  verifiedIndicator: {
    flexDirection: 'row',
    alignItems: 'center',
    marginTop: 4,
  },
  searchAreaButton: {
    position: 'absolute',
    top: 120,
    alignSelf: 'center',
    backgroundColor: Colors.primary,
    paddingHorizontal: 16,
    paddingVertical: 8,
    borderRadius: 20,
    flexDirection: 'row',
    alignItems: 'center',
    gap: 6,
    shadowColor: '#000',
    shadowOffset: { width: 0, height: 2 },
    shadowOpacity: 0.2,
    shadowRadius: 4,
    elevation: 5,
  },
  searchAreaText: {
    color: Colors.white,
    fontSize: 14,
    fontWeight: '500',
  },
  myLocationButton: {
    position: 'absolute',
    right: 16,
    bottom: 100,
    width: 48,
    height: 48,
    borderRadius: 24,
    backgroundColor: Colors.white,
    justifyContent: 'center',
    alignItems: 'center',
    shadowColor: '#000',
    shadowOffset: { width: 0, height: 2 },
    shadowOpacity: 0.2,
    shadowRadius: 4,
    elevation: 5,
  },
  companyDetail: {
    position: 'absolute',
    bottom: 0,
    left: 0,
    right: 0,
    backgroundColor: Colors.white,
    padding: 20,
    borderTopLeftRadius: 20,
    borderTopRightRadius: 20,
    shadowColor: '#000',
    shadowOffset: { width: 0, height: -2 },
    shadowOpacity: 0.1,
    shadowRadius: 4,
    elevation: 5,
  },
  closeButton: {
    position: 'absolute',
    top: 10,
    right: 10,
    padding: 5,
  },
  detailName: {
    fontSize: 18,
    fontWeight: 'bold',
    color: Colors.text,
    marginBottom: 4,
  },
  detailAddress: {
    fontSize: 14,
    color: Colors.black50,
    marginBottom: 12,
  },
  sectorContainer: {
    flexDirection: 'row',
    flexWrap: 'wrap',
    gap: 8,
  },
  sectorChip: {
    backgroundColor: Colors.orange[400],
    paddingHorizontal: 12,
    paddingVertical: 6,
    borderRadius: 16,
  },
  sectorText: {
    fontSize: 12,
    color: Colors.primary,
    fontWeight: '500',
  },
  verifiedBadge: {
    flexDirection: 'row',
    alignItems: 'center',
    marginTop: 12,
  },
  verifiedText: {
    fontSize: 12,
    color: Colors.success,
    marginLeft: 4,
  },
});<|MERGE_RESOLUTION|>--- conflicted
+++ resolved
@@ -210,18 +210,16 @@
 
   const handleRegionChangeComplete = (newRegion: Region) => {
     setRegion(newRegion);
-<<<<<<< HEAD
+
     if (!hasActiveFilters()) {
-=======
-    if (!searchText) {
->>>>>>> 388ac447
+
       setShowSearchArea(true);
     }
   };
 
   const handleSearchInArea = () => {
     setShowSearchArea(false);
-<<<<<<< HEAD
+
     console.log('Searching in area:', region);
   };
 
@@ -233,34 +231,22 @@
 
   const handleSearchChange = (text: string) => {
     setSearchText(text);
-=======
-    // In real app, this would fetch companies in the new region
-    console.log('Searching in area:', region);
-  };
-
-  const handleSearchChange = (text: string) => {
-    setSearchText(text);
-    // Auto-zoom to results when search is cleared or after typing
->>>>>>> 388ac447
+
     if (text === '' || text.length > 2) {
       setTimeout(zoomToFilteredResults, 500);
     }
   };
 
   const getMarkerColor = (company: Company) => {
-<<<<<<< HEAD
+
     if (searchText && company.name.toLowerCase().includes(searchText.toLowerCase())) {
       return Colors.warning;
-=======
-    // Highlight searched companies differently
-    if (searchText && company.name.toLowerCase().includes(searchText.toLowerCase())) {
-      return Colors.warning; // Orange for search matches
->>>>>>> 388ac447
+
     }
     return company.verificationStatus === 'verified' ? Colors.success : Colors.primary;
   };
 
-<<<<<<< HEAD
+
   const clearFilters = () => {
     setSearchText('');
     setFilters({
@@ -268,10 +254,7 @@
       distance: 'All',
       verificationStatus: 'All',
     });
-=======
-  const clearSearch = () => {
-    setSearchText('');
->>>>>>> 388ac447
+
     mapRef.current?.animateToRegion(MELBOURNE_REGION, 500);
   };
 
@@ -280,7 +263,7 @@
       <SearchBarWithDropdown
         value={searchText}
         onChangeText={handleSearchChange}
-<<<<<<< HEAD
+
         onSelectCompany={handleCompanySelection}
         onFilter={() => setFilterModalVisible(true)}
         companies={mockCompanies}
@@ -303,18 +286,7 @@
             )}
           </View>
           <TouchableOpacity onPress={clearFilters}>
-=======
-        placeholder="Search companies on map..."
-      />
-      
-      {/* Results counter */}
-      {searchText && (
-        <View style={styles.resultsBar}>
-          <Text style={styles.resultsText}>
-            {filteredCompanies.length} companies found
-          </Text>
-          <TouchableOpacity onPress={clearSearch}>
->>>>>>> 388ac447
+
             <Text style={styles.clearText}>Clear</Text>
           </TouchableOpacity>
         </View>
@@ -362,7 +334,7 @@
       </MapView>
 
       {/* No results overlay */}
-<<<<<<< HEAD
+
       {filteredCompanies.length === 0 && (
         <View style={styles.noResultsOverlay}>
           <Ionicons name="search" size={48} color={Colors.black50} />
@@ -375,17 +347,7 @@
       )}
 
       {showSearchArea && !hasActiveFilters() && (
-=======
-      {filteredCompanies.length === 0 && searchText && (
-        <View style={styles.noResultsOverlay}>
-          <Ionicons name="search" size={48} color={Colors.black50} />
-          <Text style={styles.noResultsText}>No companies found</Text>
-          <Text style={styles.noResultsSubText}>Try adjusting your search</Text>
-        </View>
-      )}
-
-      {showSearchArea && !searchText && (
->>>>>>> 388ac447
+
         <TouchableOpacity
           style={styles.searchAreaButton}
           onPress={handleSearchInArea}
@@ -447,22 +409,18 @@
   map: {
     flex: 1,
   },
-<<<<<<< HEAD
+
   filterBar: {
-=======
-  resultsBar: {
->>>>>>> 388ac447
+
     position: 'absolute',
     top: 60,
     left: 16,
     right: 16,
     backgroundColor: Colors.white,
     paddingHorizontal: 16,
-<<<<<<< HEAD
+
     paddingVertical: 10,
-=======
-    paddingVertical: 8,
->>>>>>> 388ac447
+
     borderRadius: 20,
     flexDirection: 'row',
     justifyContent: 'space-between',
@@ -474,7 +432,7 @@
     shadowRadius: 4,
     elevation: 5,
   },
-<<<<<<< HEAD
+
   filterInfo: {
     flexDirection: 'row',
     alignItems: 'center',
@@ -494,12 +452,7 @@
     fontSize: 12,
     color: Colors.text,
   },
-=======
-  resultsText: {
-    fontSize: 14,
-    color: Colors.text,
-  },
->>>>>>> 388ac447
+
   clearText: {
     fontSize: 14,
     color: Colors.primary,
@@ -523,7 +476,7 @@
     color: Colors.black50,
     marginTop: 8,
   },
-<<<<<<< HEAD
+
   clearButton: {
     marginTop: 16,
     paddingHorizontal: 20,
@@ -535,8 +488,7 @@
     color: Colors.white,
     fontWeight: '600',
   },
-=======
->>>>>>> 388ac447
+
   callout: {
     width: 200,
   },
