--- conflicted
+++ resolved
@@ -20,12 +20,8 @@
 import { useNavigation } from '@react-navigation/native';
 import SearchBar from '../../components/common/SearchBar';
 import CompanyCard from '../../components/common/CompanyCard';
-<<<<<<< HEAD
-import FilterModal, { FilterOptions } from '../../components/common/FilterModal';
-=======
 import EnhancedFilterModal, { EnhancedFilterOptions } from '../../components/common/EnhancedFilterModal';
 import { Colors, Spacing } from '../../constants/colors';
->>>>>>> dfdc45b3
 import { Company } from '../../types';
 import { mockCompanies, generateMockCompanies } from '../../data/mockCompanies';
 import { useUserTier } from '../../contexts/UserTierContext';
@@ -443,7 +439,7 @@
           </Text>
         </TouchableOpacity>
 
-<<<<<<< HEAD
+
         <TouchableOpacity 
           style={styles.viewToggle} 
           onPress={() => setViewMode(viewMode === 'list' ? 'grid' : 'list')}
@@ -454,24 +450,7 @@
             color={Colors.black50} 
           />
         </TouchableOpacity>
-=======
-        <View style={styles.controlsRight}>
-          <TouchableOpacity style={styles.exportButton} onPress={handleExport}>
-            <Ionicons name="download-outline" size={20} color={Colors.primary} />
-          </TouchableOpacity>
-          
-          <TouchableOpacity 
-            style={styles.viewToggle} 
-            onPress={() => setViewMode(viewMode === 'list' ? 'grid' : 'list')}
-          >
-            <Ionicons 
-              name={viewMode === 'list' ? 'grid' : 'list'} 
-              size={20} 
-              color={Colors.primary} 
-            />
-          </TouchableOpacity>
-        </View>
->>>>>>> dfdc45b3
+
       </View>
 
       {/* Sort Options Dropdown */}
